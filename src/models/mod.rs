use pyo3::{pyclass, pymethods};
use serde::{ser::SerializeStruct, Deserialize, Serialize};

use crate::error::Result;

// skypilot as the orchestrator
pub mod sky;

pub trait Orchestrator {
    fn setup(&self) -> Result<()>;
    fn up(&self) -> Result<()>;
    fn down(&self) -> Result<()>;
    fn status(&self) -> Result<String>;
    fn save(&self) -> Result<()>;
    fn load(&self) -> Result<()>;
}

pub trait UserConfig {
    fn update(&self) -> Result<()>;
}

#[pyclass]
#[derive(Clone, Serialize, Deserialize, Debug)]
pub struct UserProvidedConfig {
    pub port: Option<u16>,
    pub replicas: Option<u16>,
    pub cloud: Option<String>,
    pub workdir: Option<String>,
    pub disk_size: Option<u16>,
    pub cpu: Option<String>,
    pub memory: Option<String>,
    pub accelerators: Option<String>,
    pub setup: Option<String>,
    pub run: Option<String>,
}

#[pymethods]
impl UserProvidedConfig {
    #[new]
    #[allow(clippy::too_many_arguments)]
    pub fn new(
        port: Option<u16>,
        replicas: Option<u16>,
        cloud: Option<String>,
        workdir: Option<String>,
        disk_size: Option<u16>,
        cpu: Option<String>,
        memory: Option<String>,
        accelerators: Option<String>,
        setup: Option<String>,
        run: Option<String>,
    ) -> Self {
        UserProvidedConfig {
            port,
            replicas,
            cloud,
            workdir,
            disk_size,
            cpu,
            memory,
            accelerators,
            setup,
            run,
        }
    }
<<<<<<< HEAD
=======
}

#[derive(Serialize, Deserialize, Debug)]
pub struct Configuration {
    pub service: Service,
    pub resources: Resources,
    pub workdir: String,
    pub setup: String,
    pub run: String,
}

impl Configuration {
    pub fn update(&mut self, config: &UserProvidedConfig) {
        if let Some(port) = config.port {
            self.resources.ports = port;
        }
        if let Some(replicas) = config.replicas {
            self.service.replicas = replicas;
        }
        if let Some(cloud) = &config.cloud {
            self.resources.cloud = cloud.clone();
        }
        if let Some(workdir) = &config.workdir {
            self.workdir = workdir.clone();
        }
        if let Some(disk_size) = config.disk_size {
            self.resources.disk_size = disk_size;
        }
        if let Some(cpu) = &config.cpu {
            self.resources.cpus = cpu.clone();
        }
        if let Some(memory) = &config.memory {
            self.resources.memory = memory.clone();
        }
        if let Some(accelerators) = &config.accelerators {
            self.resources.accelerators = Some(accelerators.clone());
        }
        if let Some(setup) = &config.setup {
            self.setup = setup.clone();
        }
        if let Some(run) = &config.run {
            self.run = run.clone();
        }
    }

    #[allow(dead_code)]
    pub fn test_config() -> Configuration {
        test_config()
    }
}

#[derive(Serialize, Deserialize, Debug)]
pub struct Service {
    pub readiness_probe: String,
    pub replicas: u16,
}

#[derive(Deserialize, Debug)]
pub struct Resources {
    pub ports: u16,
    pub cloud: String,
    pub cpus: String,
    pub memory: String,
    pub disk_size: u16,
    pub accelerators: Option<String>,
}

impl Serialize for Resources {
    fn serialize<S>(&self, serializer: S) -> Result<S::Ok, S::Error>
    where
        S: serde::ser::Serializer,
    {
        let should_serialize = self.accelerators.is_some() || !serializer.is_human_readable();

        let mut stats = serializer.serialize_struct("Resources", 6)?;
        stats.serialize_field("ports", &self.ports)?;
        stats.serialize_field("cloud", &self.cloud)?;
        stats.serialize_field("cpus", &self.cpus)?;
        stats.serialize_field("memory", &self.memory)?;
        stats.serialize_field("disk_size", &self.disk_size)?;
        if should_serialize {
            stats.serialize_field("accelerators", &self.accelerators)?;
        }
        stats.end()
    }
}

impl Default for Configuration {
    fn default() -> Self {
        Configuration {
            service: Service {
                readiness_probe: "/health".to_string(),
                replicas: 2,
            },
            resources: Resources {
                ports: 8080,
                cpus: "4+".to_string(),
                memory: "10+".to_string(),
                accelerators: None,
                cloud: "aws".to_string(),
                disk_size: 100,
            },
            workdir: ".".to_string(),
            setup: "conda install cudatoolkit -y\n".to_string()
                + "pip install poetry\n"
                + "poetry install\n",
            run: "poetry run python service.py\n".to_string(),
        }
    }
}

#[inline]
pub fn test_config() -> Configuration {
    Configuration {
        service: Service {
            readiness_probe: "/".to_string(),
            replicas: 1,
        },
        resources: Resources {
            ports: 8080,
            cpus: "4+".to_string(),
            memory: "10+".to_string(),
            accelerators: None,
            cloud: "aws".to_string(),
            disk_size: 50,
        },
        setup: "".to_string(),
        workdir: ".".to_string(),
        run: "python -m http.server 8080\n".to_string(),
    }
>>>>>>> abfcd29e
}<|MERGE_RESOLUTION|>--- conflicted
+++ resolved
@@ -63,8 +63,6 @@
             run,
         }
     }
-<<<<<<< HEAD
-=======
 }
 
 #[derive(Serialize, Deserialize, Debug)]
@@ -195,5 +193,4 @@
         workdir: ".".to_string(),
         run: "python -m http.server 8080\n".to_string(),
     }
->>>>>>> abfcd29e
 }